--- conflicted
+++ resolved
@@ -291,10 +291,6 @@
         )
         for comment in response_json
     ]
-<<<<<<< HEAD
-    return comments
-=======
-
     return comments
 
 
@@ -414,5 +410,4 @@
         )
         for review in response_json
     ]
-    return reviews
->>>>>>> deacb3b5
+    return reviews