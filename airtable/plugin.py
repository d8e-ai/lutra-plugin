import json
from dataclasses import dataclass
from datetime import datetime
from typing import Any

import httpx

from lutraai.augmented_request_client import AugmentedTransport


def _resolve_error_message_no_schema(status_code: int, text: str) -> tuple[str, bool]:
    """
    Returns a more human-readable error message from semi-structured error responses.

    See examples here:
    https://airtable.com/developers/web/api/errors#example-error-responses
    """
<<<<<<< HEAD
    include_schema = status_code == httpx.codes.UNPROCESSABLE_ENTITY
    try:
        data = json.loads(text)
    except json.JSONDecodeError:
        return text, include_schema
    match (error := data.get("error")):
        case str():
            return (
                f"{status_code} {httpx.codes.get_reason_phrase(status_code)}: {error}",
                include_schema,
            )
=======
    prefix = f"{status_code} {httpx.codes.get_reason_phrase(status_code)}: "
    try:
        data = json.loads(text)
    except json.JSONDecodeError:
        return f"{prefix}{text}"
    match (error := data.get("error")):
        case str():
            return f"{prefix}{error}"
>>>>>>> ea34f7cd
        case dict():
            error_type = error.get("type")
            error_message = error.get("message")
            if not isinstance(error_type, str) or not isinstance(error_message, str):
<<<<<<< HEAD
                return text, include_schema
            return (
                (
                    f"{status_code} {httpx.codes.get_reason_phrase(status_code)}: "
                    f"{error_type}: {error_message}"
                ),
                include_schema,
            )
        case _:
            return text, include_schema


def _resolve_error_message(
    client: httpx.Client,
    base_id: str,
    table_id_or_name: str,
    status_code: int,
    text: str,
) -> str:
    msg, include_schema = _resolve_error_message_no_schema(status_code, text)
    if include_schema:
        try:
            data = (
                client.get(f"https://api.airtable.com/v0/meta/bases/{base_id}/tables")
                .raise_for_status()
                .json()
            )
            table_id_names = []
            for table in data["tables"]:
                table_id_names.append(f"{table['id']}({table['name']})")
            schema = None
            for table in data["tables"]:
                if table["id"] == table_id_or_name:
                    schema = table["fields"]
            if not schema:
                for table in data["tables"]:
                    if table["name"] == table_id_or_name:
                        schema = table["fields"]
            if not schema:
                return (
                    f"{msg}; {table_id_or_name} not found in "
                    f"tables: {sorted(table_id_names)}"
                )
            return f"{msg}; schema of table `{table_id_or_name}`: {json.dumps(schema)}"
        except Exception as e:
            return f"{msg}; (error fetching schema of {table_id_or_name}: {e})"
    return msg
=======
                return f"{prefix}{text}"
            return f"{prefix}{error_type}: {error_message}"
        case _:
            return f"{prefix}{text}"
>>>>>>> ea34f7cd


@dataclass
class AirtableRecord:
    id: str
    created_time: datetime
    fields: dict[str, Any]


def airtable_record_list(base_id: str, table_id_or_name: str) -> list[AirtableRecord]:
    """
    Return results of an Airtable `list records` API call.
    base_id must be an ID and not a name.
    """
    with httpx.Client(
        transport=AugmentedTransport(actions_v0.authenticated_request_airtable)
    ) as client:
        response = client.get(
            f"https://api.airtable.com/v0/{base_id}/{table_id_or_name}"
        )
        if response.status_code != httpx.codes.OK:
            raise RuntimeError(
                _resolve_error_message_no_schema(response.status_code, response.text)
            )
        data = response.json()
    return [
        AirtableRecord(
            id=record["id"],
            created_time=datetime.fromisoformat(record["createdTime"]),
            fields=record["fields"],
        )
        for record in data["records"]
    ]


def airtable_record_create(
    base_id: str, table_id_or_name: str, fields: dict[str, Any]
) -> AirtableRecord:
    """
    Create a record using the Airtable `create records` API call with a POST.
    base_id must be an ID and not a name.
    """
    with httpx.Client(
        transport=AugmentedTransport(actions_v0.authenticated_request_airtable)
    ) as client:
        response = client.post(
            f"https://api.airtable.com/v0/{base_id}/{table_id_or_name}",
            json={"fields": fields},
        )
        if response.status_code != httpx.codes.OK:
            raise RuntimeError(
                _resolve_error_message(
                    client,
                    base_id,
                    table_id_or_name,
                    response.status_code,
                    response.text,
                )
            )
        data = response.json()
    return AirtableRecord(
        id=data["id"],
        created_time=datetime.fromisoformat(data["createdTime"]),
        fields=data["fields"],
    )


def airtable_record_update_patch(
    base_id: str, table_id_or_name: str, record_id: str, fields: dict[str, Any]
) -> None:
    """
    Update a record using the Airtable `update record` API call with a PATCH.
    base_id must be an ID and not a name.
    record_id must be an ID and not a name.
    """
    with httpx.Client(
        transport=AugmentedTransport(actions_v0.authenticated_request_airtable)
    ) as client:
        response = client.patch(
            f"https://api.airtable.com/v0/{base_id}/{table_id_or_name}/{record_id}",
            json={"fields": fields},
        )
        if response.status_code != httpx.codes.OK:
            raise RuntimeError(
                _resolve_error_message(
                    client,
                    base_id,
                    table_id_or_name,
                    response.status_code,
                    response.text,
                )
            )<|MERGE_RESOLUTION|>--- conflicted
+++ resolved
@@ -15,43 +15,23 @@
     See examples here:
     https://airtable.com/developers/web/api/errors#example-error-responses
     """
-<<<<<<< HEAD
+    prefix = f"{status_code} {httpx.codes.get_reason_phrase(status_code)}: "
     include_schema = status_code == httpx.codes.UNPROCESSABLE_ENTITY
     try:
         data = json.loads(text)
     except json.JSONDecodeError:
-        return text, include_schema
+        return f"{prefix}{text}", include_schema
     match (error := data.get("error")):
         case str():
-            return (
-                f"{status_code} {httpx.codes.get_reason_phrase(status_code)}: {error}",
-                include_schema,
-            )
-=======
-    prefix = f"{status_code} {httpx.codes.get_reason_phrase(status_code)}: "
-    try:
-        data = json.loads(text)
-    except json.JSONDecodeError:
-        return f"{prefix}{text}"
-    match (error := data.get("error")):
-        case str():
-            return f"{prefix}{error}"
->>>>>>> ea34f7cd
+            return f"{prefix}{error}", include_schema
         case dict():
             error_type = error.get("type")
             error_message = error.get("message")
             if not isinstance(error_type, str) or not isinstance(error_message, str):
-<<<<<<< HEAD
-                return text, include_schema
-            return (
-                (
-                    f"{status_code} {httpx.codes.get_reason_phrase(status_code)}: "
-                    f"{error_type}: {error_message}"
-                ),
-                include_schema,
-            )
+                return f"{prefix}{text}", include_schema
+            return f"{prefix}{error_type}: {error_message}", include_schema
         case _:
-            return text, include_schema
+            return f"{prefix}{text}", include_schema
 
 
 def _resolve_error_message(
@@ -89,12 +69,6 @@
         except Exception as e:
             return f"{msg}; (error fetching schema of {table_id_or_name}: {e})"
     return msg
-=======
-                return f"{prefix}{text}"
-            return f"{prefix}{error_type}: {error_message}"
-        case _:
-            return f"{prefix}{text}"
->>>>>>> ea34f7cd
 
 
 @dataclass
